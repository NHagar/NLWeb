--- conflicted
+++ resolved
@@ -12,11 +12,9 @@
 
 import retrieval.milvus_retrieve as milvus_retrieve
 import retrieval.azure_retrieve as azure_retrieve
-<<<<<<< HEAD
 import retrieval.snowflake_retrieve as snowflake_retrieve
-=======
 import retrieval.qdrant_retrieve as qdrant_retrieve
->>>>>>> e4da76a4
+
 import time
 import asyncio
 from config.config import CONFIG
@@ -90,15 +88,12 @@
                         results = await azure_retrieve.search_all_sites(query, num_results, self.endpoint_name, self.query_params)
                     else:
                         results = await azure_retrieve.search_db(query, site, num_results, self.endpoint_name, self.query_params)
-<<<<<<< HEAD
                 elif self.db_type == "snowflake_cortex_search":
                     logger.debug(f"Routing search to Snowflake Cortex Search retriever {query} {site} {num_results}")
                     results = await snowflake_retrieve.search_db(query, site, num_results)
-=======
                 elif self.db_type == "qdrant":
                     logger.debug("Routing search to Qdrant retriever")
                     results = await qdrant_retrieve.search_db(query, site, num_results, self.endpoint_name, self.query_params)
->>>>>>> e4da76a4
                 else:
                     error_msg = f"Invalid database type: {self.db_type}"
                     logger.error(error_msg)
@@ -172,15 +167,12 @@
                 elif self.db_type == "azure_ai_search":
                     logger.debug("Routing to Azure AI Search item retrieval")
                     result = await azure_retrieve.retrieve_item_with_url(url, self.endpoint_name)
-<<<<<<< HEAD
                 elif self.db_type == "snowflake_cortex_search":
                     logger.debug("Routing to Snowflake Cortex Search item retrieval")
                     result = await snowflake_retrieve.retrieve_item_with_url(url)
-=======
                 elif self.db_type == "qdrant":
                     logger.debug("Routing to Qdrant item retrieval")
                     result = await qdrant_retrieve.retrieve_item_with_url(url, self.endpoint_name)
->>>>>>> e4da76a4
                 else:
                     error_msg = f"Invalid database type: {self.db_type}"
                     logger.error(error_msg)
